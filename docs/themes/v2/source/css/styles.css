* {
  box-sizing: border-box;
}

html {
  --color-purple-100: #D660FF;
  --color-purple-90: #DD7DFF;
  --color-purple-30: #F5D8FF;

  --color-orange-90: #FF8267;
  --color-orange-30: #FFDAD1;
  --color-orange-10: #FFF3F0;

  --color-yellow-100: #FFB156;
  --color-yellow-90: #FFC27B;
  --color-yellow-30: #FFEDD8;
  --color-yellow-5: #FFF9F2;

  --color-blue-90: #4AA0F1;

  --color-gray-900: #131522;
  --color-gray-800: #323443;
  --color-gray-700: #505263;
  --color-gray-600: #646676;
  --color-gray-500: #8B8D9E;
  --color-gray-400: #ACAEBF;
  --color-gray-300: #D0D2E4;
  --color-gray-200: #E2E4F6;
  --color-gray-100: #ECEEFD;
  --color-gray-50: #F5F7FE;
  --color-gray-10: #FBFCFF;
  --color-white: #ffffff;

  --font-family-primary: "SpaceGrotesk-Bold", sans-serif;
  --font-family-secondary: "Inter", sans-serif;
  --font-family-monospace: Menlo, Monaco, Lucida Console, Liberation Mono, DejaVu Sans Mono, Bitstream Vera Sans Mono, Courier New, monospace;

  color: var(--color-gray-900);
  font-family: var(--font-family-secondary);
  scroll-behavior: smooth;
}

body {
  margin: 0;
  padding: 0;
}

.page-tier-opensource {
  --color-main-accent: var(--color-orange-90);
}

.page-header {
  border-bottom: 1px solid;
  height: 76px;
  top: 0;
  background-color: var(--color-white);
  display: flex;
  justify-content: space-between;
  align-items: center;
  padding: 0 1em;
  column-gap: 1em;
  z-index: 4;
}

.page-header nav > ul {
  display: flex;
  column-gap: clamp(1em, 1.5vw, 2em);
  row-gap: 1em;
  list-style: none;
  margin: 0;
  padding: 0;
  white-space: nowrap;
}

.page-header nav button + ul {
  display: none;
  padding: 1em 1em 1em 1em;
  background-color: var(--color-gray-50);
  margin-left: -1em;
  margin-right: -1em;
  margin-top: 0.5em;
  padding-left: 2em;
  width: calc(100% + 2em);
  list-style: none;
  row-gap: 1em;
}

.page-header nav > button {
  appearance: none;
  background-color: transparent;
  border: 0;
  padding: 1em 0 0 0;
  width: 100%;
  font-size: 1em;
  text-align: left;
  display: flex;
  align-items: center;
  justify-content: space-between;
}

.page-header nav > button.active svg {
  transform: rotate(180deg);
}

.page-header nav > ul > li {
  position: relative;
  display: flex;
  justify-content: space-between;
  align-items: center;
  flex-wrap: wrap;
}

.page-header nav > ul > li button {
  appearance: none;
  background-color: transparent;
  border: 0;
}

.page-header nav a:not(.Button) {
  color: var(--color-gray-900);
  text-decoration: none;
  display: flex;
  align-items: center;
  gap: 0.25em;
}

.page-header nav a:not(.Button):hover,
.page-header nav a:not(.Button):hover span {
  color: var(--color-main-accent);
}

.page-header nav > ul li > ul {
  display: none;
}

.page-header li.headerSeparator {
  border-top: 1px var(--color-gray-300) solid;
  margin-top: 0.5em;
  padding-top: 1em;
}

.page-header nav h2 {
  display: none;
}

.page-header-chevron-icon path {
  stroke: var(--color-gray-900);
}

.page-header nav > button + ul ul {
  background-color: var(--color-gray-100);
  margin-left: -2em;
  padding-left: 3em;
  width: calc(100% + 4em);
}

.page-header-logo {
  display: flex;
}

@media (max-width: 550px) {
  .page-header-logo {
    flex-basis: 15em;
    flex-grow: 1;
  }
}

.page-header-content-switcher {
  display: flex;
  align-items: center;
  flex-grow: 1;
}

@media (hover: hover) {
  .page-header-content-switcher:hover ul {
    display: flex;
  }
}

.page-header-content-switcher > div {
  display: flex;
  align-items: center;
}

.page-header-content-switcher > div svg {
  margin: 0.5rem;
}

.page-header-content-switcher > div > a {
  color: var(--color-orange-90);
  text-decoration: none;
  height: 100%;
  display: flex;
  align-items: center;
  gap: 0.25em;
}

.page-header-content-switcher ul {
  position: absolute;
  top: 100%;
  padding: 0.5em;
  border: 1px var(--color-gray-900) solid;
  background-color: var(--color-white);
  z-index: 22;
  list-style: none;
  margin: 0;
  display: none;
  flex-direction: column;
  gap: 0.5em;
}

.page-header-content-switcher ul a {
  text-decoration: none;
  color: var(--color-gray-900);
}

.page-header-content-switcher ul a:hover {
  color: var(--color-orange-90);
}

.HeaderLogo {
  --border-color: var(--color-gray-300);

  border-right: 1px var(--border-color) solid;
  padding-right: 1rem;
  margin-right: 1rem;
}

@media (max-width: 400px) {
  .page-header-content-switcher {
    display: none;
  }
  .HeaderLogo {
    border-right: 0;
    padding: 0;
    margin: 0;
  }
}

@media (min-width: 1280px) {
  .page-header nav > ul > li:hover > ul {
    display: flex;
  }
  .page-header nav > ul > li button {
    display: none;
  }
  .page-header nav > ul > li {
    padding: 0.7em 0;
  }
  .page-header nav > ul > li > ul {
    display: none;
    padding: 0.75em;
    flex-direction: column;
    gap: 0.5em;
    list-style: none;
    position: absolute;
    top: 100%;
    left: 0.25em;
    border: 1px solid var(--color-gray-900);
    background-color: var(--color-white);
    z-index: 2;
    margin-top: 0;
    width: auto;
  }
}

@media (max-width: 1279px) {

  .page-header nav {
    display: none;
    width: 100%;
    background-color: var(--color-white);
    position: absolute;
    top: 75px;
    left: 0;
    padding: 0 1em 1em 1em;
    border-bottom: 1px var(--color-gray-900) solid;
    flex-direction: column;
    max-height: calc(100vh - 2em);
    overflow: auto;
    -webkit-overflow-scrolling: touch;
    z-index: 22;
  }

  .page-header nav a.Button {
    width: 100%;
    justify-content: center;
  }

  .page-header nav ul {
    flex-direction: column;
    width: 100%;
  }

  .page-header nav a svg:not(.github-icon) {
    display: none;
  }

  .page-header nav .page-header-main-nav {
    border-top: 1px var(--color-gray-300) solid;
    padding-top: 2em;
  }
}

@media (max-width: 800px) {
  .page-header nav .page-header-main-nav {
    margin-top: 2em;
  }
  .page-header {
    border-bottom: 0;
    flex-wrap: wrap;
    row-gap: 1em;
    padding-bottom: 1em;
    padding-top: 1em;
    height: auto;
  }
  .page-header nav {
    top: 112px;
  }
}

@media (min-width: 801px) {
  .page-header nav ul:not(.page-header-main-nav) {
    display: none;
  }

  .page-header nav > button {
    display: none;
  }
}

.hamburger-button {
  display: none;
  appearance: none;
  flex-direction: column;
  justify-content: space-between;
  height: 1rem;
  background-color: transparent;
  border: 0;
}

.hamburger-button span {
  width: 1.25rem;
  height: 1.5px;
  background-color: var(--color-gray-900);
}

.hamburger-button.active span:first-child {
  transform: rotate(45deg) translate(5px, 4px);
}
.hamburger-button.active span:nth-child(2) {
  opacity: 0;
}
.hamburger-button.active span:last-child {
  transform: rotate(-45deg) translate(4px, -4px);
}

@media (max-width: 1279px) {
  .hamburger-button {
    display: flex;
  }
}

main {
  --sidebar-size: 308px;
  --toc-size: 16em;
  --page-padding: 50px;

  display: flex;
}

.content {
  position: relative;
  padding: 75px clamp(25px, 4vw, 50px);
  width: 100%;
}

.content-decoration {
  position: absolute;
  top: -1px;
  left: -1px;
}

.page-sidebar {
  --color-accent: var(--color-main-accent);

  position: sticky;
  width: var(--sidebar-size);
  top: 0;
  height: 100vh;
  overflow: auto;
  border-right: 1px black solid;
  padding: 1.5em 1.5em 3em 1.5em;
  flex-shrink: 0;
}

.page-sidebar .page-sidebar-list [aria-current="page"] {
  color: var(--color-accent);
  font-weight: 600;
}

.page-sidebar .Text {
  color: var(--color-gray-600);
  margin-top: 2rem;
  margin-bottom: 0.25rem;
}

.page-sidebar ul {
  list-style: none;
  margin: 0;
  padding: 0;
}

.page-sidebar .page-sidebar-list li {
  display: flex;
  flex-wrap: wrap;
  justify-content: space-between;
}

.page-sidebar .page-sidebar-list li + li {
  margin-top: 0.25em;
}

.page-sidebar ul a {
  font-size: 0.875rem;
  text-decoration: none;
  color: var(--color-gray-900);
}

.page-sidebar ul a:hover {
  color: var(--color-accent);
}

.page-sidebar .page-sidebar-children-list {
  margin: 0.5rem 0;
  width: 100%;
  flex-direction: column;
  display: none;
}

.page-sidebar .page-sidebar-children-list-active {
  display: flex;
}

.page-sidebar .page-sidebar-children-list a {
  display: block;
  width: 100%;
  padding: 0.25em 1rem;
  border-left: 1px var(--color-gray-300) solid;
}

.page-sidebar .page-sidebar-children-list li + li {
  margin-top: 0;
}

.page-sidebar .page-sidebar-children-list [aria-current="page"] {
  color: var(--color-accent);
  background-color: var(--color-orange-10);
  font-weight: 400;
  border-color: var(--color-main-accent);
}

.page-sidebar-toggle-children-list {
  appearance: none;
  background-color: transparent;
  border: 0;
  padding: 0;
  cursor: pointer;
}

.page-sidebar .page-sidebar-toggle-children-list svg {
  width: 10px;
  height: auto;
}

.page-sidebar-toggle-children-list.active svg {
  transform: rotate(180deg);
}

@media (max-width: 800px) {
  .page-sidebar {
    display: none;
  }
}

.columns {
  --gap: 2rem;

  display: grid;
  grid-template-columns: repeat(auto-fit, minmax(min(100%, 25em), 1fr));
  grid-gap: var(--gap);
}

.columns + .columns {
  margin-top: var(--gap);
}

.card {
  border: 1px #D0D2E4 solid;
  padding: 1.5rem;
}

.card-light {
  border: 1px #F5F7FE solid;
  background-color: #F5F7FE;
}

.card * {
  margin: 0;
}

.card-links-list {
  list-style: none;
  margin: 0;
  padding: 0;
}

.card-links-list li + li {
  margin-top: 0.75em;
}

.card-title.XSmall {
  margin-bottom: 0.75em;
}

.card-title.Medium {
  margin-bottom: 0.25em;
}

.card-cta {
  margin-top: 0.8em;
}

.content-footer {
  border-top: 1px #D0D2E4 solid;
  padding-top: 2em;
  display: grid;
  grid-template-columns: repeat(auto-fit, minmax(10em, 1fr));
  column-gap: 4em;
  row-gap: 1.5em;
  margin-top: 5em;
}

.content-footer-button-group {
  display: inline-flex;
  flex-direction: column;
  gap: 1em;
}

@media (max-width: 800px) {
  .content-footer {
    grid-template-columns: 1fr;
  }
}

.container {
  margin: 0 auto;
  max-width: 80em;
}

.home-page-title {
  margin: 0 0 -0.1em 0;
}

.home-page-title-grid {
  display: flex;
  gap: 2em;
  margin-bottom: 1em;
}



/****************************
  Heading styles
****************************/

.Heading,
.content-markdown h1,
.content-markdown h2,
.content-markdown h3,
.content-markdown h4,
.content-markdown h5,
.content-markdown h6,
.content-markdown blockquote p,
.collapse summary,
.page-header-content-switcher {
  --min-size: 1.75rem; /* 28px */
  --max-size: 1.75rem; /* 28px */
  --breakpoint: 5vw;
  --line-height: 100%;

  font-size: clamp(var(--min-size), var(--breakpoint), var(--max-size));
  line-height: var(--line-height);
  font-family: var(--font-family-primary);
  position: relative;
}

.Heading a {
  text-decoration: none;
  color: currentColor;
}

.Heading a:hover {
  text-decoration: underline;
}

.Heading.XXLarge {
  --min-size: 3rem; /* 48px */
  --max-size: 5.625rem; /* 90px */
  --line-height: 98%;
}

.Heading.XLarge,
.content-markdown h1 {
  --min-size: 2.375rem; /* 38px */
  --max-size: 3.5rem; /* 56px */
  --line-height: 106%;
  margin-bottom: 0.75em;
}

.Heading.Large,
.content-markdown h2 {
  --min-size: 2rem; /* 32px */
  --max-size: 2.25rem; /* 36px */
  --line-height: 106%;
}

.content-markdown h3 {
  padding-bottom: 0.25em;
  border-bottom: 1px solid var(--color-gray-300);
}

.Heading.Small,
.content-markdown h4 {
  --min-size: 1.25rem; /* 20px */
  --max-size: 1.75rem; /* 28px */
  --line-height: 1.07;
}

.Heading.XSmall,
.content-markdown h5,
.content-markdown blockquote p,
.collapse summary {
  --min-size: 1rem; /* 16px */
  --max-size: 1.5rem; /* 24px */
  --line-height: 100%;
}

.Heading.XXSmall,
.content-markdown h6,
.page-header-content-switcher {
  --min-size: 0.875rem; /* 14px */
  --max-size: 1.125rem; /* 18px */
  --breakpoint: 3vw;
  --line-height: 100%;
}

.content-markdown h2,
.content-markdown h3,
.content-markdown h4,
.content-markdown h5,
.content-markdown h6 {
  margin-bottom: 0;
  margin-top: 2em;
}
.content-markdown a:not(.Button) {
  color: var(--color-main-accent);
}

.content-markdown a:not(.Button):hover {
  text-decoration: none;
}

.content-markdown .headerlink {
  position: absolute;
  top: 0;
  left: 0;
  bottom: 0;
  right: 0;
}

/****************************
  Paragraph styles
****************************/

.Text,
.content-markdown p,
.content-markdown ul,
.content-markdown ol {
  --min-size: 1rem; /* 16px */
  --max-size: 1rem; /* 16px */
  --line-height: 1.56;

  font-family: var(--font-family-secondary);
  font-size: clamp(var(--min-size), 7vw, var(--max-size));
  color: var(--color-gray-900);
  line-height: var(--line-height);
  font-weight: normal;
}

.Text.Large {
  --min-size: 1.25rem; /* 20px */
  --max-size: 1.5rem; /* 24px */
  --line-height: 1.41;
}

.Text.Small {
  --min-size: 0.75rem; /* 12px */
  --max-size: 0.875rem; /* 14px */
  --line-height: 1.41;
}

.Text.Eyebrow {
  --min-size: 0.75rem; /* 12px */
  --max-size: 0.75rem; /* 12px */

  font-family: var(--font-family-monospace);
  text-transform: uppercase;
}

.Text.Code {
  --min-size: 0.875rem; /* 14px */
  --max-size: 1rem; /* 16px */
  font-family: var(--font-family-monospace);
}

/****************************
  Fonts
****************************/

@font-face {
  font-family: "SpaceGrotesk-Bold";
  src: url("/fonts/SpaceGrotesk-Bold-subset.woff2") format("woff2");
  font-weight: normal;
  font-style: normal;
  font-display: swap;
}

@font-face {
  font-family: "Inter";
  src: url("/fonts/Inter-Regular-subset.woff2") format("woff2");
  font-weight: normal;
  font-style: normal;
  font-display: swap;
}

@font-face {
  font-family: "Inter";
  src: url("/fonts/Inter-SemiBold-subset.woff2") format("woff2");
  font-weight: 600;
  font-style: normal;
  font-display: swap;
}

/****************************
  Links
****************************/

.Link {
  font-size: 1em;
  color: var(--color-gray-900);
  text-decoration: none;
  display: inline-flex;
  align-items: center;
  gap: 0.5em;
}

.Link svg {
  fill: currentColor;
}

.Link:hover {
  color: var(--color-main-accent);
}

.Link.Full {
  width: 100%;
  justify-content: space-between;
}

/****************************
  Button styles
****************************/

.Button {
  background-color: var(--color-gray-900);
  padding: 0.95em 2em;
  text-decoration: none;
  border: 1px var(--color-gray-900) solid;
  display: inline-flex;
  align-items: center;
  transition: background-color 200ms, border-color 200ms;
  color: var(--color-white);
  font-size: 1rem;
  gap: 0.5em; 
  font-family: var(--font-family-primary);
}

.Button:hover {
  background-color: var(--color-main-accent);
  border-color: var(--color-main-accent);
}

.Secondary {
  background-color: transparent;
  color: var(--color-gray-900);
}

.Secondary:hover {
  background-color: var(--color-gray-900);
  border-color: var(--color-gray-900);
  color: var(--color-white);
}

.WithIcon {
  padding: 0.65em 1em;
}

.content-grid {
  align-items: flex-start;
  gap: 3em;
  display: flex;
}

.toc {
  background-color: var(--color-gray-10);
  padding: 2em;
  width: var(--toc-size);
  flex-shrink: 0;
  position: sticky;
  top: 100px;
}

.toc-list {
  list-style: none;
  margin: 0;
  padding: 0;
  font-weight: 500;
}

.toc-list a {
  color: var(--color-gray-900);
  text-decoration: none;
  font-size: 0.875rem;
}

.toc-list a:hover {
  color: var(--color-main-accent);
}

.toc-list li + li {
  margin-top: 1em;
}

@media (max-width: 1150px) {
  .toc {
    display: none;
  }
}

/****************************
  Markdown styles
****************************/

/**
 * Hmm unfortunately, flexbox doesn’t play will we page where there’s code samples
 * We have to do this weird maths to make sure it works
**/

.content-markdown {
  width: calc(100vw - var(--sidebar-size) - var(--toc-size) - calc(2 * var(--page-padding)) - 5em);
  flex-basis: 97ch;
  max-width: 97ch;
}

.content-markdown * {
  scroll-margin-top: 3em;
}

.content-markdown li::marker {
  color: var(--color-purple-90);
  font-family: var(--font-family-primary);
  font-weight: bold;
}

.content-markdown p,
.content-markdown ol,
.content-markdown ul {
  color: var(--color-gray-700);
}

.content-markdown li + li {
  margin-top: 1em;
}

.content-markdown code:not(.hljs) {
  font-family: var(--font-family-monospace);
  font-size: 0.85em;
  font-weight: bold;
  color: var(--color-gray-900);
  background-color: var(--color-gray-50);
  padding: 0.25em;
  border-radius: 6px;
}

.content-markdown table {
  border-left: 1px var(--color-gray-200) solid;
  border-collapse: collapse;
  margin: 2em 0;
  overflow: auto;
  display: block;
  width: 100%;
}

.content-markdown table tr th {
  background-color: var(--color-gray-200);
  font-family: var(--font-family-primary);
  font-size: 0.9em;
  color: var(--color-gray-900);
  padding: 0.6em;
}

.content-markdown table tbody tr:nth-child(even) {
  background-color: var(--color-gray-10);
}

.content-markdown table tbody tr td {
  border-right: 1px var(--color-gray-200) solid;
  border-bottom: 1px var(--color-gray-200) solid;
  padding: 0.6em;
}

.content-markdown img {
  max-width: 100%;
  height: auto;
  margin: 1em 0;
}

.content-markdown hr {
  margin: 3em 0;
  border: 1px var(--color-gray-100) solid;
}

.content-markdown .admonition {
  --color-border: var(--color-gray-200);
  --color-title: var(--color-gray-900);
  --color-title-background: var(--color-gray-200);
  --color-background: transparent;

  border: 1px var(--color-border) solid;
  padding: 1em;
  background-color: var(--color-background);
}

.content-markdown .admonition *:last-child {
  margin-bottom: 0;
}

.content-markdown .admonition-title {
  --min-size: 0.75rem; /* 12px */
  --max-size: 0.75rem; /* 12px */

  font-family: var(--font-family-monospace);
  text-transform: uppercase;
  padding: 0.25em 0.5em;
  background-color: var(--color-title-background);
  display: inline-block;
  color: var(--color-title);
  margin: 0;
}

.content-markdown .admonition.attention {
  --color-border: #FF6767;
  --color-title: var(--color-white);
  --color-title-background: #FF6767;
  --color-background: #FF676705;
}

.content-markdown .admonition.warning {
  --color-border: var(--color-yellow-100);
  --color-title: var(--color-white);
  --color-title-background: var(--color-yellow-100);
  --color-background: var(--color-yellow-5);
}

.content-markdown .admonition.enterprise {
  --color-border: var(--color-gray-900);
  --color-title: var(--color-white);
  --color-title-background: var(--color-gray-900);
  --color-background: var(--color-gray-10);
}

.content-markdown iframe {
  margin: 3em 0;
  aspect-ratio: 16/9;
  width: 100%;
  height: auto;
}

.content-markdown blockquote {
  border-left: 2px var(--color-main-accent) solid;
  margin-left: 0;
  padding-left: 1em;
}

.content-markdown blockquote p {
  color: var(--color-gray-900);
}

.content-markdown blockquote p + p {
  margin-top: 1em;
}

.code-tabs > div:not(.buttons) {
  border: 1px solid var(--color-gray-100);
  border-radius: 2px;
  z-index: 100;
  padding: 1em;
}

.code-tabs > .buttons {
  display: flex;
  gap: 1.5em;
}

.code-tabs > .buttons a {
  text-decoration: none;
  padding: 0.5em 0;
  color: var(--color-gray-500);
}

.code-tabs > .buttons a:hover {
  color: var(--color-main-accent);
}

.code-tabs > .buttons a.active {
  color: var(--color-main-accent);
  border-bottom: 3px currentColor solid;
}

.code-tabs > div:not(first-child) {
  display: none;
}

.collapse {
  margin-top: 2rem;
}

.collapse summary {
 border-bottom: 1px solid var(--color-gray-300);
 padding: 0 1rem 1rem 1rem;
 display: flex;
 align-items: center;
 justify-content: space-between;
}

.collapse + .collapse {
  margin-top: 1rem;
}

.collapse summary::marker {
  content: "";
}

.collapse-plus-icon {
  display: block;
}

.collapse-minus-icon {
  display: none;
}

.collapse[open] .collapse-plus-icon {
  display: none;
}

.collapse[open] .collapse-minus-icon {
  display: block;
}

.collapse-content {
  padding: 0 1rem 1rem 1rem;
}

.breadcrumb {
  display: flex;
  flex-wrap: wrap;
  gap: 0.5em;
  align-items: center;
  margin-bottom: 1em;
}

.breadcrumb a {
  text-decoration: none;
}

.breadcrumb a:not(.Button):hover {
  text-decoration: underline;
}

.breadcrumb span {
  color: var(--color-gray-700);
}

.video-border {
  border: 1px #f1f1f1 solid;
}

/****************************
  Templates
****************************/

.templates-grid {
  display: grid;
  gap: 1em;
  grid-template-columns: repeat(auto-fit, minmax(16em, 1fr));
  margin-top: 3em;
}

.templates-card {
  --padding: 0.75em;

  background-color: var(--color-gray-10);
  border: 1px solid var(--color-gray-200);
  padding: var(--padding);
  transition: border-radius 200ms;
  position: relative;
}

.templates-card:hover {
  border-color: var(--color-main-accent);
  border-radius: 16px;
}

.templates-card:hover a {
  color: var(--color-main-accent);
}

.templates-card:hover img {
  border-top-left-radius: 16px;
  border-top-right-radius: 16px;
}

.templates-card img {
  width: calc(var(--padding) * 2 + 100%);
  height: auto;
  margin: calc(-1 * var(--padding)) calc(-1 * var(--padding)) 0.75em calc(-1 * var(--padding));
  transition: border-radius 200ms;
}

.templates-card p {
  color: var(--color-gray-500);
  margin-bottom: 0;
}

.templates-card a {
  color: var(--color-gray-900);
  text-decoration: none;
  transition: color 200ms;
}

.templates-card a::before {
  content: "";
  position: absolute;
  top: 0;
  left: 0;
  z-index: 0;
  width: 100%;
  height: 100%;
}

/******
Footer 
******/

.Footer {
  background-color:var(--color-gray-900);
  padding:5em 0 2em 0;
  width:100%;
  display:grid;
  color:#fff;
  place-items:center;
  position: relative;
  z-index: 3;
}

.FooterWrapper {
  width: 100%;
  padding: 0 3em;
  overflow: hidden;
}

.FooterGrid {
  display:flex;
  flex-wrap:wrap;
  justify-content:space-between;
  row-gap:2em
}
.FooterMenus {
  display:flex;
  gap:5em;
  align-items:flex-start;
  flex-wrap:wrap
}
.FooterNav {
  display:flex;
  flex-wrap:wrap;
  gap:5em
}
.FooterNav  ul {
  list-style:none;
  margin:0;
  padding:0
}
.FooterNav  ul  li +li {
  margin-top:1em
}
.FooterNav a {
  color:var(--color-white);
  text-decoration:none;
  transition:color .2s
}
.FooterNav a:hover{
  color:var(--color-main-accent)
}
.FooterLogo {
  width:100%;
  height:auto
}
.FooterCTA {
  position:relative;
  background-color:var(--color-white)
}
.FooterCTAButton:hover{
  background-color:var(--color-main-accent)
}
.FooterCTASquares {
  position:absolute;
  top:0;
  right:-51px;
  z-index:-1
}
.FooterNav .FooterNavHeading {
  margin-top:0;
  color:var(--color-gray-400)
}
.Footer .FooterCopyright {
  color:var(--color-gray-400);
  margin-top:5em
}
.FooterSocials {
  margin-top:clamp(1em,7vw,2em)
}
.FooterContainer {
  overflow:hidden;
  width:100%
}
@media (max-width: 62.8125rem){
  .FooterCTASquares {
      display:none
  }
  .FooterNav {
      grid-row-gap:3em
  }
}
@media (max-width: 37.5rem){
  .Footer {
      position:relative
  }
}
@media (max-width: 75rem){
  footer {
      position:static
  }
  .FooterSocials {
      order:2
  }
  .FooterGrid {
      flex-direction:column
  }
}

.SocialIcons{
  --border-color: transparent;
  --icon-color: var(--color-white);
  --background-color: var(--color-gray-700);
  --hover-icon-color: var(--color-white);
  --hover-background-color: var(--color-main-accent)
}
.SocialIcons.Secondary{
  --border-color: var(--color-gray-900);
  --icon-color: var(--color-gray-900);
  --background-color: var(--color-white);
  --hover-icon-color: var(--color-white);
  --hover-background-color: var(--color-gray-900)
}
.SocialIcons ul{
  display:flex;
  flex-wrap:wrap;
  list-style:none;
  margin:0;
  padding:0;
  gap:1em
}
.SocialIcons ul li{
  position:relative
}
.SocialIcons ul li a{
  width:2.3125em;
  aspect-ratio:1/1;
  display:flex;
  align-items:center;
  justify-content:center;
  background-color:var(--background-color);
  color:var(--icon-color);
  border-radius:50%;
  border:1px solid var(--border-color);
  transition:all .2s
}
.SocialIcons ul li a:hover{
  background-color:var(--hover-background-color);
  color:var(--hover-icon-color)
}
.SocialIcons ul li a svg{
  width:70%;
  height:auto
}
.SocialIconsCopyTooltip{
  color:var(--color-white);
  background-color:var(--color-gray-900);
  padding:0 .15em;
  position:absolute;
  top:.7em;
  left:calc(100% + 1em);
  margin:0;
  opacity:0;
  pointer-events:none;
  transition:opacity .1s
}

/****************************
  Was it helpful form
****************************/
.helpful-container {

}

.helpful-button-group {
  display: flex;
  gap: 1em;
  flex-wrap: wrap;
}

.helpful-form,
.helpful-form fieldset {
  border: 0;
  padding: 0;
  margin: 0;
}

.helpful-form .helpful-radio-container {
  position: relative;
  cursor: pointer;
}

.helpful-form input[type="radio"] {
  appearance: none;
  bottom: 0;
  left: 0;
  margin: 0;
  position: absolute;
  right: 0;
  top: 0;
  cursor: pointer;
}

.helpful-form .helpful-form-label {
  --min-size: 0.75rem; /* 12px */
  --max-size: 0.875rem; /* 14px */
  --line-height: 1.41;

  font-family: var(--font-family-secondary);
  font-size: clamp(var(--min-size), 7vw, var(--max-size));
  color: var(--color-gray-900);
  line-height: var(--line-height);
  font-weight: normal;
  margin-bottom: 0.5rem;
  display: block;
}

.helpful-form-textarea {
  font-family: var(--font-family-secondary);
  resize: none;
  border: 1px var(--color-gray-300) solid;
  padding: 0.5em;
  min-height: 4rem;
  width: 100%;
}

.helpful-form-textarea + .helpful-form-label {
  margin-top: 1rem;
}

.helpful-form-submit-container {
  display: flex;
  flex-wrap: wrap;
  gap: 1em;
  margin-top: 1em;
}

.helpful-form-input {
  border: 1px var(--color-gray-300) solid;
  padding: 0.5em;
  width: 100%;
}

.helpful-form-more {
  display: none;
  padding-top: 2em;
}

.helpful-form input[type="radio"]:hover + .helpful-button,
.helpful-form input[type="radio"]:checked + .helpful-button {
  background-color: var(--background-hover);
  color: var(--color-hover);

  cursor: pointer;
}

.helpful-button {
  --color: var(--color-main-accent);
  --color-hover: var(--color-white);
  --background-hover: var(--color);
  --background: var(--color-orange-10);

  appearance: none;
  background-color: var(--background);
  border: 1px var(--color) solid;
  color: var(--color);
  font-size: 0.875rem;
  display: flex;
  align-items: center;
  gap: 0.25em;
  padding: 0.5em;
}

/****************************
  Code theme
****************************/

pre {
  position: relative;
  white-space: normal;
}

pre code.hljs {
  font-family: var(--font-family-monospace);
  font-size: 0.9rem;
  line-height: 1.25;
  border-radius: 8px;
  background: #131522;
  position: relative;
  white-space: pre;
}

pre code.hljs{display:block;overflow-x:auto;padding:2em 1em}code.hljs{padding:3px 5px}/*!
  Theme: Tokyo-night-Dark
  origin: https://github.com/enkia/tokyo-night-vscode-theme
  Description: Original highlight.js style
  Author: (c) Henri Vandersleyen <hvandersleyen@gmail.com>
  License: see project LICENSE
  Touched: 2022
*/.hljs-comment,.hljs-meta{color:#565f89}.hljs-deletion,.hljs-doctag,.hljs-regexp,.hljs-selector-attr,.hljs-selector-class,.hljs-selector-id,.hljs-selector-pseudo,.hljs-tag,.hljs-template-tag,.hljs-variable.language_{color:#f7768e}.hljs-link,.hljs-literal,.hljs-number,.hljs-params,.hljs-template-variable,.hljs-type,.hljs-variable{color:#ff9e64}.hljs-attribute,.hljs-built_in{color:#e0af68}.hljs-keyword,.hljs-property,.hljs-subst,.hljs-title,.hljs-title.class_,.hljs-title.class_.inherited__,.hljs-title.function_{color:#7dcfff}.hljs-selector-tag{color:#73daca}.hljs-addition,.hljs-bullet,.hljs-quote,.hljs-string,.hljs-symbol{color:#9ece6a}.hljs-code,.hljs-formula,.hljs-section{color:#7aa2f7}.hljs-attr,.hljs-char.escape_,.hljs-keyword,.hljs-name,.hljs-operator{color:#bb9af7}.hljs-punctuation{color:#c0caf5}.hljs{background:#1a1b26;color:#fff}.hljs-emphasis{font-style:italic}.hljs-strong{font-weight:700}


.code-block-copy-button {
  position: absolute;
  top: 0;
  right: 0;
  appearance: none;
  background-color: #fff3;
  color: #fff;
  opacity: .5;
  border: 0;
  border-bottom-left-radius: 0.5em;
  padding: 0.5em;
  display: flex;
  gap: 0.5em;
  align-items: center;
  z-index: 2;
  white-space: normal;
}

.code-block-copy-button svg {
  width: 1em;
  height: 1em;
}

.code-block-copy-check-icon {
  display: none;
}

/****************************
  Playground
****************************/

#preview-wrapper {
  width: 100%;
  height: 100%;
  top: 0;
  left: 0;
  position: fixed;
  z-index: 100000;
  background: rgba(0, 0, 0, 0.4);
  display: flex;
  flex-direction: column;
  justify-content: center;
  align-items: center;
  text-align: center;
  min-height: 100vh;
}

#render-editor-loader {
  max-width: 1200px;
  background: #fff;
  padding: 3%;
  width: 500px;
  height: 500px;
  border-radius: 10px;
  display: flex;
  flex-direction: column;
  justify-content: center;
  align-items: center;
  text-align: center;
}

#render-editor {
  max-width: 1200px;
  border: none;
  background: #fff;
  padding: 3%;
  width: 500px;
  height: 500px;
  border-radius: 10px;
}

#main-preview iframe#render-editor {
  width: 100%;
  padding: 5px;
  margin: 1em 0;
  margin-left: -20px;
}

.page-type-playground .content-markdown {
  width: 100%;
  max-width: none;
}

.page-type-playground .content-markdown a {
  text-decoration: none;
}

.page-type-playground #basic-templates a {
  margin-bottom: 0.25rem;
  display: inline-block;
  border-bottom: 1px solid transparent;
}

.page-type-playground #basic-templates a:hover {
  border-bottom: 1px dashed currentColor;
}

.playground-buttons {
  display: flex;
  justify-content: flex-end;
  gap: 1em;
  margin-top: 1em;
}

.playground-buttons a,
.playground-buttons button {
  font-family: var(--font-family-secondary);
  font-size: 1rem;
  text-decoration: none;
  font-weight: 600;
  cursor: pointer;
}

.playground-buttons a:hover,
.playground-buttons button:hover {
  color: var(--color-gray-900);
}

.playground-buttons button {
  appearance: none;
  border: 0;
  background-color: transparent;
  color: var(--color-main-accent);
}

/****************************
  Search
****************************/

.algolia-autocomplete {
  width: 100%;
}

.AlgoliaSearch {
  position: relative;
  display: flex;
  align-items: center;
  flex-basis: 325px;
  margin-left: auto;
}

@media (max-width: 799px) {
  .AlgoliaSearch {
    width: 100%;
    flex-grow: 1;
    flex-basis: 500px;
    margin-left: 0.5rem;
    order: 2;
    margin-right: -0.6em;
  }
}

.AlgoliaSearchIcon {
  width: 1.35em;
  height: 1.35em;
  z-index: 1;
  pointer-events: none;
  margin-right: -2em;
  fill: var(--color-gray-900);
}

#docsearch-input {
  align-self: center;
  border-radius: 2em;
  background-color: var(--color-gray-50);
  border: 0;
  padding: 0.5em 1em 0.5em 2.5em;
  font-size: 1rem;
  width: 100%;
}

#docsearch-input::placeholder {
  color: var(--color-gray-500);
}

#docsearch-input:focus {
  outline-color: var(--color-main-accent);
}

.ds-dropdown-menu {
  background-color: white;
  border: 1px black solid;
  /* top: calc(100% + 4px)!important; Needed to overwrite Algolia’s default style */
  top: calc(100% + 7.5px)!important;
  padding: 1em;
  width: 160%;
}

.algolia-docsearch-footer {
  display: none;
}

.algolia-docsearch-suggestion {
  text-decoration: none;
  color: var(--color-gray-900);
}

.algolia-docsearch-suggestion:hover .algolia-docsearch-suggestion--wrapper {
  border-color: var(--color-main-accent);
}

.algolia-docsearch-suggestion--category-header {
  font-size: 1rem;
  font-weight: 600;
  margin-bottom: 0.5em;
  margin-top: 1em;
  border-top: 1px var(--color-gray-200) solid;
  padding-top: 1em;
}

.ds-suggestion:first-child .algolia-docsearch-suggestion--category-header {
  margin-top: 0;
  padding-top: 0;
  border-top: none;
}

.algolia-docsearch-suggestion--wrapper {
  background-color: var(--color-gray-10);
  border: 1px var(--color-gray-10) solid;
}

.algolia-docsearch-suggestion--subcategory-inline {
  display: none;
}

.algolia-docsearch-suggestion--text {
  font-size: 0.9em;
  color: var(--color-gray-700);
}

.algolia-docsearch-suggestion--highlight {
  color: var(--color-main-accent);
  font-weight: 600;
}

.algolia-docsearch-suggestion--subcategory-column {
  display: none;
}

.algolia-docsearch-suggestion--wrapper {
  padding: 0.5em;
}
.algolia-docsearch-suggestion--category-header {
  margin-bottom: 0.25em;
}

.algolia-docsearch-suggestion--content {
  font-size: 0.875em;
}

.algolia-docsearch-suggestion__secondary:not(.algolia-docsearch-suggestion__main) .algolia-docsearch-suggestion--category-header {
  display: none;
}

.algolia-docsearch-suggestion--title + .algolia-docsearch-suggestion--text {
  margin-top: 0.5em;
}

@media (max-width: 1150px) {
  .ds-dropdown-menu {
    width: 100%;
  }
}

/****************************
  Enterprise theme
****************************/

.page-tier-enterprise {
  --color-main-accent: var(--color-yellow-100);
}

.page-tier-enterprise .page-header {
  background-color: var(--color-gray-900);
}

.page-tier-enterprise .page-header nav a:not(.Button) {
  color: var(--color-white);
}

.page-tier-enterprise .page-header nav a:not(.Button):hover {
  color: var(--color-yellow-90);
}

.page-tier-enterprise .page-header .Button {
  background-color: var(--color-yellow-90);
  color: var(--color-gray-900);
}

.page-tier-enterprise .content-markdown li::marker {
  color: var(--color-gray-900);
}

.page-tier-enterprise .page-sidebar .page-sidebar-children-list [aria-current="page"] {
  background-color: var(--color-yellow-5);
  font-weight: 400;
  border-color: var(--color-yellow-100);
}

.page-tier-enterprise .heidi {
  display: none;
}

.page-tier-enterprise .helpful-button {
  --color-hover: var(--color-gray-900);
  --background: var(--color-yellow-5);
  --background-hover: var(--color-yellow-90);
}

.page-tier-enterprise .hamburger-button span {
  background-color: var(--color-white);
}

.page-tier-enterprise .page-header nav {
  background-color: var(--color-gray-900);
}

.page-tier-enterprise .page-header nav button {
  color: var(--color-white);
}

.page-tier-enterprise .page-header nav button + ul {
  background-color: var(--color-gray-800);
}

.page-tier-enterprise .page-header nav > button + ul ul {
  background-color: var(--color-gray-700);
}

.page-tier-enterprise #docsearch-input {
  color: var(--color-white);
  background-color: var(--color-gray-800);
  border: 1px var(--color-gray-600) solid;
}

.page-tier-enterprise .AlgoliaSearchIcon {
  fill: var(--color-white);
}

.page-tier-enterprise #docsearch-input:focus {
  outline-color: var(--color-gray-500);
}

.enterprise-only {
  display: none;
}

<<<<<<< HEAD
.opensource-only {
=======
.page-tier-enterprise .opensource-only {
>>>>>>> db461ed8
  display: none;
}

.page-tier-enterprise .enterprise-only {
  display: revert;
}

.page-tier-enterprise .page-header-chevron-icon path {
  stroke: var(--color-white);
}

.page-tier-enterprise .HeaderLogo {
  flex-basis: 12em;
  flex-grow: 1;
}

.page-tier-enterprise .HeaderLogo svg {
  max-width: 100%;
}

.page-tier-enterprise .page-header-content-switcher > div > a {
  color: var(--color-yellow-100);
}


.page-tier-enterprise .page-header-content-switcher ul {
  background-color: var(--color-gray-800);
}

.page-tier-enterprise .page-header-content-switcher ul a {
  text-decoration: none;
  color: var(--color-white);
}

.page-tier-enterprise .page-header-content-switcher ul a:hover {
  color: var(--color-yellow-100);
}

.page-tier-enterprise .HeaderLogo {
  --border-color: var(--color-gray-700);
}

@media (max-width: 1150px) {
  .page-header nav .page-header-main-nav {
    border-color: var(--color-gray-700);
  }
}<|MERGE_RESOLUTION|>--- conflicted
+++ resolved
@@ -1820,11 +1820,7 @@
   display: none;
 }
 
-<<<<<<< HEAD
-.opensource-only {
-=======
 .page-tier-enterprise .opensource-only {
->>>>>>> db461ed8
   display: none;
 }
 
