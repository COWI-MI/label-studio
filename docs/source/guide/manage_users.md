---
title: Manage users to Label Studio Enterprise
short: User management
tier: enterprise
type: guide
order: 115
order_enterprise: 102
meta_title: Manage Role-Based Access Control in Label Studio
meta_description: Manage access and set up permissions with user roles, organizations, and project workspaces for your projects in Label Studio Enterprise.
section: "Configuration"

---

Manage access to projects, organizations, and workspaces in Label Studio Enterprise to restrict who can view data, annotations, and predictions in your data labeling projects. 

Role-based access control, organizations, and workspaces are available only in Label Studio Enterprise Edition. For information about users in the open source Label Studio Community Edition, see <a href="https://labelstud.io/guide/signup.html">Set up user accounts for Label Studio</a>.

## Signup 

There are two ways how users can be registered: 
1. Without an invite link, in this case a new organization will be created and the new user will be the owner of this organization.
    * use [`app.heartex.com/user/trial`](https://app.heartex.com/user/trial) for cloud 
    * use `/user/signup` for on-premise deployments
  
2. [With an invite link](#Invite-users-to-Label-Studio-Enterprise), the newly created user will be added to the existing organization associated with this invite link. 

## Roles in Label Studio Enterprise

There are five roles available in Label Studio Enterprise Edition. Organization members have different levels of access to projects and workspaces. Every member can label tasks.

<i> Table 1: Roles in Label Studio Enterprise</i>

| Role | Description |
| --- | --- |
| Owner | Not an assignable role. Manages Label Studio. Can create and modify workspaces, create and modify projects, and view activity log. |
| Administrator | Has full access to all workspaces and projects. Can modify workspaces, view activity logs, and approve invitations. Can’t see the workspace owner’s account page. | 
| Manager | After being assigned to a workspace by an Owner or Administrator, has full administrative access in the assigned workspaces. Can view any project and has full access to their own projects. |
| Reviewer | Reviews annotated tasks. Can view projects with tasks assigned to them. Can review and update task annotations. |
| Annotator | Labels tasks. Can view projects with tasks assigned to them and label tasks in those projects. |


## Roles and workspaces

Use a combination of roles, to control what actions users can take, and project workspaces, to control what data and projects users have access to. 

For example, a project annotator using Label Studio sees only the projects they have access to:
<img src="/images/LSE/LSE-annotator-view.jpg" width=400 height=275 alt="Diagram showing that only Label Studio projects that they have been added to are visible to an annotator."/>
<i>Figure 1: Only Label Studio projects are added and visible to an annotator.</i>

A Label Studio administrator sees all projects and workspaces that exist in the Label Studio instance:
<img src="/images/LSE/LSE-admin-view.jpg" width=600 height=400 alt="Diagram showing that an administrator can view all projects and workspaces in a Label Studio instance."/>
<i>Figure 2: An administrator can view all projects and workspaces in a Label Studio instance.</i>


## Permissions in Label Studio Enterprise 

<i>Table 3: Permissions in Label Studio Enterprise </i>

<table>
  <tr>
    <th>Action</th>
    <th>Annotator</th>
    <th>Reviewer</th>
    <th>Manager</th>
    <th>Administrator</th>
    <th>Owner</th>
  </tr>
  <tr>
    <td colspan="6"><b>User Management</b></td>
  </tr>
  <tr>
    <td>Change user roles</td>
    <td></td>
    <td></td>
    <td></td>
    <td style="text-align:center">✔️</td>
    <td style="text-align:center">✔️</td>
  </tr>
  <tr>
    <td>View People page</td>
    <td></td>
    <td></td>
    <td style="text-align:center">✔️</td>
    <td style="text-align:center">✔️</td>
    <td style="text-align:center">✔️</td>
  </tr>
  <tr>
    <td>Invite people to organization</td>
    <td></td>
    <td></td>
    <td></td>
    <td style="text-align:center">✔️</td>
    <td style="text-align:center">✔️</td>
  </tr>
  <tr>
    <td>Workspace access</td>
    <td style="text-align:center">R</td>
    <td style="text-align:center">R</td>
    <td style="text-align:center">CRUD</td>
    <td style="text-align:center">CRUD</td>
    <td style="text-align:center">CRUD</td>
  </tr>
 <tr>
<td colspan="6"><b>Project Management</b></td>
</tr>
  <tr>
    <td>Project access</td>
    <td style="text-align:center">R</td>
    <td style="text-align:center">R</td>
    <td style="text-align:center">CRUD</td>
    <td style="text-align:center">CRUD</td>
    <td style="text-align:center">CRUD</td>
  </tr>
  <tr>
    <td>Save custom project templates</td>
    <td></td>
    <td></td>
    <td style="text-align:center">✔️</td>
    <td style="text-align:center">✔️</td>
    <td style="text-align:center">✔️</td>
  </tr>
  <tr>
    <td colspan="6"><b>Data Access</b></td>
  </tr>
  <tr>
    <td>View project data</td>
    <td>If permitted in project settings, can view own.</td>
    <td style="text-align:center">✔️</td>
    <td style="text-align:center">✔️</td>
    <td style="text-align:center">✔️</td>
    <td style="text-align:center">✔️</td>
  </tr>
  <tr>
    <td>Import data</td>
    <td></td>
    <td></td>
    <td style="text-align:center">✔️</td>
    <td style="text-align:center">✔️</td>
    <td style="text-align:center">✔️</td>
  </tr>
  <tr>
    <td>Export data</td>
    <td></td>
    <td></td>
    <td style="text-align:center">✔️</td>
    <td style="text-align:center">✔️</td>
    <td style="text-align:center">✔️</td>
  </tr>
  <tr>
    <td colspan="6"><b>Data Labeling Workflows</b></td>
  </tr>
  <tr>
    <td>Assign annotators to tasks</td>
    <td></td>
    <td style="text-align:center">✔️</td>
    <td style="text-align:center">✔️</td>
    <td style="text-align:center">✔️</td>
    <td style="text-align:center">✔️</td>
  </tr>
  <tr>
    <td>Access labeling workflow</td>
    <td style="text-align:center">✔️</td>
    <td style="text-align:center">✔️</td>
    <td style="text-align:center">✔️</td>
    <td style="text-align:center">✔️</td>
    <td style="text-align:center">✔️</td>
  </tr>
  <tr>
    <td>Access review workflow</td>
    <td></td>
    <td style="text-align:center">✔️</td>
    <td style="text-align:center">✔️</td>
    <td style="text-align:center">✔️</td>
    <td style="text-align:center">✔️</td>
  </tr>
  <tr>
    <td>Monitor annotator agreement</td>
    <td></td>
    <td style="text-align:center">✔️</td>
    <td style="text-align:center">✔️</td>
    <td style="text-align:center">✔️</td>
    <td style="text-align:center">✔️</td>
  </tr>
  <tr>
    <td>Review annotator performance</td>
    <td>Own</td>
    <td style="text-align:center">✔️</td>
    <td style="text-align:center">✔️</td>
    <td style="text-align:center">✔️</td>
    <td style="text-align:center">✔️</td>
  </tr>
  <tr>
    <td>Verify annotation results</td>
    <td></td>
    <td style="text-align:center">✔️</td>
    <td style="text-align:center">✔️</td>
    <td style="text-align:center">✔️</td>
    <td style="text-align:center">✔️</td>
  </tr>
  <tr>
    <td>Assign reviewers to tasks</td>
    <td></td>
    <td></td>
    <td style="text-align:center">✔️</td>
    <td style="text-align:center">✔️</td>
    <td style="text-align:center">✔️</td>
  </tr>
  <tr>
    <td colspan="6"><b>Advanced</b></td>
  </tr>
  <tr>
    <td>API access to equivalent Label Studio functionality</td>
    <td></td>
    <td></td>
    <td style="text-align:center">✔️ for own or workspace projects</td>
    <td style="text-align:center">✔️</td>
    <td style="text-align:center">✔️</td>
  </tr>
  <tr>
    <td colspan="6"><b>Analytics</b></td>
  </tr>
  <tr>
    <td>Track what happens and when on annotation dashboards</td>
    <td>Own</td>
    <td>Project</td>
    <td style="text-align:center">Workspace and invited projects</td>
    <td style="text-align:center">Organization️</td>
    <td style="text-align:center">Organization️</td>
  </tr>
  <tr>
    <td>View annotator dashboard</td>
    <td style="text-align:center">✔️</td>
    <td></td>
    <td></td>
    <td></td>
    <td></td>
  </tr>
  <tr>
    <td>View system-wide activity log</td>
    <td></td>
    <td></td>
    <td></td>
    <td style="text-align:center">✔️</td>
    <td style="text-align:center">✔️</td>
  </tr>
</table>


## Set up role-based access control (RBAC) with Label Studio

Set up role-based access control in Label Studio by using [organizations and workspaces to organize projects](#Use-organizations-to-manage-data-and-projects) and assigning roles to organization members. Use roles to control what actions organization members can perform in Label Studio, and manage organization and workspace membership to manage what data and projects those people can access.

Only people with the Administrator and Owner roles can invite people to Label Studio and manage their role membership. 


### Invite users to Label Studio Enterprise

Invite users to your organization by doing the following:
1. In the Label Studio UI, click the hamburger icon to expand the left-hand menu and click **Organization**. 
2. On the Organization page, click **+ Add People**.
3. In the dialog box that appears, click **Copy Link** and share the invitation link to your Label Studio instance with the people that you want to join your organization.


### Restrict signup without invite links

To restrict who has access to your Label Studio instance, invite collaborators directly using an invitation link. To disable the signup page unless someone uses the invitation link, you should add this environment variable to your setup:

```bash
LABEL_STUDIO_DISABLE_SIGNUP_WITHOUT_LINK=true
```

### Assign roles to invited users
After a user that you invite clicks the link and signs up for an account, their account exists but must be activated by an organization owner or administrator. When you activate someone's account, you also assign them a role in Label Studio. 

To activate a user account and assign a role, do the following:
1. In the Label Studio UI, click the hamburger icon to expand the left-hand menu and click **Organization**. 
2. Locate the user with a status of **Not Activated**. 
3. Select the drop-down under **Role** and select the relevant role for the user.
Your changes save automatically. Repeat these steps for any additional users. 

<<<<<<< HEAD
### Status of user account
=======
### Statuses of user accounts

>>>>>>> d8618631
!!! note
    `NOT_ACTIVATED` status is equal to `Pending` status. 

If a user is in `Pending` status then it means he was invited and signed up for the account, but his role is not defined by administrator. 

If you assign `Deactivate` to a role then it means you free one seat in license and a user with deactivated doesn't have access to your organization.

### Programmatically assign roles
To programmatically activate and assign roles to users, you can use the following API endpoints. 

#### Assign a role to a user 
For a given user ID and a given organization ID, you can programmatically assign a role to a user by sending a POST request to the `/api/organizations/{id}/memberships` endpoint. See the [Organizations API documentation inside Label Studio Enterprise](api#operation/api_organizations_memberships_create).

#### Determine the organization ID or user ID
If you're not sure what the organization ID is, you can do the following:
- If you only have one organization in your Label Studio instance, use `0`.
- If you have multiple organizations, make a GET request to the [`/api/organizations/`](/api#operation/api_organizations_read) endpoint.

To retrieve user IDs for the members of an organization, make a GET request to [`/api/organizations/{id}/memberships`](/api#operation/api_organizations_memberships_list).
<|MERGE_RESOLUTION|>--- conflicted
+++ resolved
@@ -278,12 +278,8 @@
 3. Select the drop-down under **Role** and select the relevant role for the user.
 Your changes save automatically. Repeat these steps for any additional users. 
 
-<<<<<<< HEAD
-### Status of user account
-=======
 ### Statuses of user accounts
 
->>>>>>> d8618631
 !!! note
     `NOT_ACTIVATED` status is equal to `Pending` status. 
 
