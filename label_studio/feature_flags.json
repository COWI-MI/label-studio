--- conflicted
+++ resolved
@@ -2553,8 +2553,6 @@
       "version": 4,
       "deleted": false
     },
-<<<<<<< HEAD
-=======
     "fflag_feat_front_lsdv_4712_skipduplicates_editing_110423_short": {
       "key": "fflag_feat_front_lsdv_4712_skipduplicates_editing_110423_short",
       "on": false,
@@ -2582,7 +2580,6 @@
       "version": 3,
       "deleted": false
     },
->>>>>>> 3a11620b
     "fflag_fix_all_lsdv_4711_cors_errors_accessing_task_data_short": {
       "key": "fflag_fix_all_lsdv_4711_cors_errors_accessing_task_data_short",
       "on": false,
