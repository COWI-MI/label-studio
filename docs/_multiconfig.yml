--- conflicted
+++ resolved
@@ -1,12 +1,5 @@
 theme_config:
   tier: opensource
-<<<<<<< HEAD
-=======
-deploy:
-  type: aws-s3
-  region: us-east-1
-  bucket: labelstud.io
->>>>>>> 063bb4f7
 title: Label Studio
 subtitle: Data labeling, annotation and exploration tool
 description: >-
