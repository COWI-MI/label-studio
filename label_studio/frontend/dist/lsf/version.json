--- conflicted
+++ resolved
@@ -1,13 +1,6 @@
 {
-<<<<<<< HEAD
-  "message": "feat: LSDV-4654: Allow per-image classification",
-  "commit": "6ecf2bc9bf75c4cc9af6eeb2d97468bb3c443d5b",
-  "branch": "fb-lsdv-4654/per-item",
-  "date": "2023/06/07 22:57:15"
-=======
   "message": "fix: LSDV-5089: Manual security updates",
   "commit": "1bfd5b89c40faf3726939ca77b2fdeef329ed7a4",
   "branch": "master",
   "date": "2023/06/07 17:04:54"
->>>>>>> eaa2c603
 }