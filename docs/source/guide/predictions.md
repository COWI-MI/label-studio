--- conflicted
+++ resolved
@@ -318,12 +318,9 @@
 
 <!-- md image_units.md -->
 
-<<<<<<< HEAD
 
 ## Import pre-annotations for text 
-=======
-## Import span pre-annotations for text 
->>>>>>> fe8b8ea5
+
 
 In this example, import pre-annotations for text using the [named entity recognition template](/templates/named_entity.html):
 ```xml
@@ -935,4 +932,5 @@
 
 ### Read only and hidden regions
 
+
 In some situations, it's very helpful to hide or to make `read-only` bounding boxes, text spans, audio segments, and so on. You can put `"readonly": true` or `"hidden": true` in regions to achieve this (the dict inside of `annotations.result` list).  