--- conflicted
+++ resolved
@@ -7,13 +7,10 @@
 import rq.exceptions
 import traceback as tb
 
-<<<<<<< HEAD
 from rq.job import Job
 from django_rq import job
-=======
 from urllib.parse import urljoin, quote
 
->>>>>>> fcc6118b
 from django.utils import timezone
 from django.db import models, transaction
 from django.shortcuts import reverse
@@ -301,7 +298,7 @@
         # e.g. GCS example
         # | "GetKey" >>  --> read file content into label_studio_semantic_search.indexer.RawDataObject repr
         # | "AggregateBatch" >> beam.Combine      --> combine read objects into a batch
-        # | "AddObjects" >> label_studio_semantic_search.indexer.add_objects_from_bucket 
+        # | "AddObjects" >> label_studio_semantic_search.indexer.add_objects_from_bucket
         # --> add objects from batch to Vector DB
         # or for project task creation last step would be
         # | "AddObject" >> ImportStorage.add_task
