--- conflicted
+++ resolved
@@ -1,13 +1,6 @@
 {
-<<<<<<< HEAD
-  "message": "fix: LSDV-4593: CORS error requesting audio (#1234)",
-  "commit": "d847f70728e9e7d4500536b642160676137ce8f6",
-  "branch": "master",
-  "date": "2023-03-15T14:10:32Z"
-=======
   "message": "fix: LSDV-4593: CORS error requesting audio",
   "commit": "d847f70728e9e7d4500536b642160676137ce8f6",
   "branch": "master",
   "date": "2023/03/15 09:10:32"
->>>>>>> 9045b4a3
 }