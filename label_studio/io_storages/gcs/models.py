--- conflicted
+++ resolved
@@ -64,7 +64,6 @@
         files = bucket.list_blobs(prefix=self.prefix)
         prefix = str(self.prefix) if self.prefix else ''
         regex = re.compile(str(self.regex_filter)) if self.regex_filter else None
-<<<<<<< HEAD
 
         for file in files:
             if file.name != (prefix.rstrip('/') + '/'):
@@ -73,16 +72,6 @@
                     logger.debug(key + ' is skipped by regex filter')
                     continue
                 yield key
-=======
-        for file in files:
-            if file.name == (prefix.rstrip('/') + '/'):
-                continue
-            # check regex pattern filter
-            if regex and not regex.match(file.name):
-                logger.debug(file.name + ' is skipped by regex filter')
-                continue
-            yield file.name
->>>>>>> e19c9955
 
     def get_data(self, key):
         if self.use_blob_urls:
