{
<<<<<<< HEAD
  "message": "chore: LSDV-4894: Update to NodeJS LTS",
  "commit": "aefcfd141aa25f0c0e02fa3ff4e1e4aed8cc52f5",
  "branch": "master",
  "date": "2023/05/03 16:01:39"
=======
  "message": "fix: LSDV-4998: Fix missed dynamic children on task switch",
  "commit": "1032d93c6c08464bfba30a53be52ec20eb42f625",
  "branch": "master",
  "date": "2023/05/03 18:37:55"
>>>>>>> 26d86c5e
}<|MERGE_RESOLUTION|>--- conflicted
+++ resolved
@@ -1,13 +1,6 @@
 {
-<<<<<<< HEAD
-  "message": "chore: LSDV-4894: Update to NodeJS LTS",
-  "commit": "aefcfd141aa25f0c0e02fa3ff4e1e4aed8cc52f5",
-  "branch": "master",
-  "date": "2023/05/03 16:01:39"
-=======
   "message": "fix: LSDV-4998: Fix missed dynamic children on task switch",
   "commit": "1032d93c6c08464bfba30a53be52ec20eb42f625",
   "branch": "master",
   "date": "2023/05/03 18:37:55"
->>>>>>> 26d86c5e
 }